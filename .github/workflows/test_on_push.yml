name: Test on Push

on:
  pull_request:
    branches: [main]
    
defaults:
  run:
    shell: bash

jobs:
  # Run all of our static code checks here
  code_checking:
    name: Run static code checks
    runs-on: ubuntu-latest
    steps:
      - uses: actions/checkout@v4
      - name: Set up Python
        uses: actions/setup-python@v5.1.0
        with:
          python-version: ${{ vars.CI_PYTHON_VERSION }}
          cache: pip
          cache-dependency-path: '**/requirements*.txt'
      
      # Checks the codebase for print() statements and fails if any are found
      # We should be using loggers instead
      - name: Check for print statements
        run: |
          python tests/scripts/check_print_statements.py

      # Gathers a list of changed files for pre-commit to use
      - name: Get changed files
        id: changed-files
        uses: tj-actions/changed-files@v41

      # Run pre-commit on all changed files
      # See .pre-commit-config.yaml for the list of checks
      - name: Run pre-commit
        uses: pre-commit/action@v3.0.0
        with:
          extra_args: --files ${{ steps.changed-files.outputs.all_changed_files }}
      
      # Runs a few different checks against our many requirements files
      # to make sure they're in order
      - name: Check requirements files
        run: |
          # We don't need to install mindsdb itself here because these are just static code checks
          pip install -r requirements/requirements-dev.txt

          python tests/scripts/check_requirements.py

  # Creates a matrix of environments to test against using matrix_includes.json
  # Used for installation checks below
  matrix_prep:
    name: Prepare matrix
    runs-on: ubuntu-latest
    outputs:
      matrix: ${{ steps.set-matrix.outputs.matrix }}
    steps:
      - uses: actions/checkout@v4
      - id: set-matrix
        uses: JoshuaTheMiller/conditional-build-matrix@v2.0.1
        with:
          filter: '[?runOnBranch==`${{ github.ref }}` || runOnBranch==`always`]'
    
  # Check that our pip package is able to be installed in all of our supported environments
  check_install:
    name: Check pip installation
    needs: [matrix_prep, code_checking]
    strategy:
      matrix: ${{fromJson(needs.matrix_prep.outputs.matrix)}}
    runs-on: ${{ matrix.runs_on }}
    steps:
    - uses: actions/checkout@v4
    - name: Set up Python
      uses: actions/setup-python@v5.1.0
      with:
        python-version: ${{ matrix.python-version }}
        cache: pip
        cache-dependency-path: '**/requirements*.txt'
    - name: Check requirements files are installable
      run: |
        # Install dev requirements and build our pip package
        pip install -r requirements/requirements-dev.txt
        python setup.py sdist

        # Install from the pip package
        # If we install from source, we don't know if the pip package is installable.
        cd dist
        pip install --ignore-installed *.tar.gz

  unit_tests:
    name: Run Unit Tests
    needs: [matrix_prep, code_checking]
    strategy:
      matrix: ${{fromJson(needs.matrix_prep.outputs.matrix)}}
    runs-on: ${{ matrix.runs_on }}
    if: github.ref_type == 'branch'
    steps:
    - uses: actions/checkout@v4
    - name: Set up Python
      uses: actions/setup-python@v5.1.0
      with:
        python-version: ${{ matrix.python-version }}
        cache: pip
        cache-dependency-path: '**/requirements*.txt'
    - name: Install dependencies
      run: |
        pip install .
        pip install -r requirements/requirements-test.txt
<<<<<<< HEAD
        pip install .[lightwood]  # TODO: for now some tests rely on lightwood
        pip install .[mssql]
        pip install .[snowflake]
=======
        pip install lightwood  # TODO: for now some tests rely on lightwood
        pip install mindsdb[mssql]
        pip install mindsdb[clickhouse]
>>>>>>> 539ec23c
        pip freeze
    - name: Run unit tests
      run: |
        if [ "$RUNNER_OS" == "Linux" ]; then
          env PYTHONPATH=./ pytest tests/unit/test_executor.py
          env PYTHONPATH=./ pytest tests/unit/test_project_structure.py
          env PYTHONPATH=./ pytest tests/unit/test_predictor_params.py
          env PYTHONPATH=./ pytest tests/unit/test_mongodb_handler.py
          env PYTHONPATH=./ pytest tests/unit/test_mongodb_server.py
          env PYTHONPATH=./ pytest tests/unit/test_cache.py
          env PYTHONPATH=./ pytest tests/unit/test_llm_utils.py
        fi
    - name: Run Handlers tests and submit Coverage to coveralls
      run: |
<<<<<<< HEAD
        handlers=("mysql" "postgres" "mssql" "snowflake")
=======
        handlers=("mysql" "postgres" "mssql" "clickhouse")
>>>>>>> 539ec23c
        for handler in "${handlers[@]}"
        do
          pytest --cov=mindsdb/integrations/handlers/${handler}_handler tests/unit/handlers/test_${handler}.py 
        done
        coveralls --service=github --basedir=mindsdb/integrations/handlers
      env:
        COVERALLS_REPO_TOKEN: ${{ secrets.COVERALLS_REPO_TOKEN }}
        github_token: ${{ secrets.REPO_DISPATCH_PAT_TOKEN }}<|MERGE_RESOLUTION|>--- conflicted
+++ resolved
@@ -108,15 +108,10 @@
       run: |
         pip install .
         pip install -r requirements/requirements-test.txt
-<<<<<<< HEAD
-        pip install .[lightwood]  # TODO: for now some tests rely on lightwood
-        pip install .[mssql]
-        pip install .[snowflake]
-=======
         pip install lightwood  # TODO: for now some tests rely on lightwood
         pip install mindsdb[mssql]
         pip install mindsdb[clickhouse]
->>>>>>> 539ec23c
+        pip install mindsdb[snowflake]
         pip freeze
     - name: Run unit tests
       run: |
@@ -131,11 +126,7 @@
         fi
     - name: Run Handlers tests and submit Coverage to coveralls
       run: |
-<<<<<<< HEAD
-        handlers=("mysql" "postgres" "mssql" "snowflake")
-=======
-        handlers=("mysql" "postgres" "mssql" "clickhouse")
->>>>>>> 539ec23c
+        handlers=("mysql" "postgres" "mssql" "clickhouse" "snowflake")
         for handler in "${handlers[@]}"
         do
           pytest --cov=mindsdb/integrations/handlers/${handler}_handler tests/unit/handlers/test_${handler}.py 
