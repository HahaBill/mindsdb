import os
import sys
import json
<<<<<<< HEAD
from datetime import datetime
from typing import Dict, List, Optional, Any
=======
import traceback
from datetime import datetime, timedelta
from typing import Dict, List, Optional, Tuple, Union, Any
>>>>>>> a017587e
import copy
from dateutil.parser import parse as parse_datetime

import psutil
import sqlalchemy
import pandas as pd
import lightwood
from lightwood.api.high_level import ProblemDefinition
from mindsdb_sql import parse_sql
from mindsdb_sql.parser.ast.base import ASTNode
from mindsdb_sql.parser.ast import BinaryOperation, Identifier, Constant, Select, Show, Star, NativeQuery
from mindsdb_sql.parser.dialects.mindsdb import (
    RetrainPredictor,
    CreatePredictor,
    DropPredictor
)
from lightwood import __version__ as lightwood_version
from lightwood.api import dtype
import numpy as np

from mindsdb.integrations.libs.base_handler import BaseHandler, PredictiveHandler
from mindsdb.integrations.utilities.utils import get_aliased_columns, get_join_input, get_model_name, make_sql_session, get_where_data
from mindsdb.utilities.log import log
from mindsdb.utilities.config import Config
from mindsdb.utilities.functions import mark_process
import mindsdb.interfaces.storage.db as db
from mindsdb.integrations.libs.response import (
    HandlerStatusResponse,
    HandlerResponse as Response,
    RESPONSE_TYPE
)
from mindsdb.integrations.libs.const import PREDICTOR_STATUS
from mindsdb import __version__ as mindsdb_version
from mindsdb.utilities.functions import cast_row_types
from mindsdb.utilities.hooks import after_predict as after_predict_hook
from mindsdb.utilities.with_kwargs_wrapper import WithKWArgsWrapper
from mindsdb.interfaces.model.model_controller import ModelController
from mindsdb.interfaces.model.functions import (
    get_model_record,
    get_model_records
)
from mindsdb.api.mysql.mysql_proxy.classes.sql_query import SQLQuery

from .learn_process import LearnProcess, UpdateProcess
from .utils import unpack_jsonai_old_args, load_predictor
from .join_utils import get_ts_join_input

IS_PY36 = sys.version_info[1] <= 6


class NumpyJSONEncoder(json.JSONEncoder):
    """
    Use this encoder to avoid
    "TypeError: Object of type float32 is not JSON serializable"

    Example:
    x = np.float32(5)
    json.dumps(x, cls=NumpyJSONEncoder)
    """
    def default(self, obj):
        if isinstance(obj, np.ndarray):
            return obj.tolist()
        elif isinstance(obj, (np.float, np.float32, np.float64)):
            return float(obj)
        else:
            return super().default(obj)


class LightwoodHandler(PredictiveHandler):

    name = 'lightwood'
    predictor_cache: Dict[str, Dict[str, Any]]

    def __init__(self, name, **kwargs):
        """ Lightwood AutoML integration """  # noqa
        super().__init__(name)
        self.predictor_cache = {}
        self.config = Config()
        self.storage = None
        self.parser = parse_sql
        self.dialect = 'mindsdb'
        self.handler_dialect = 'mysql'

        self.lw_dtypes_to_sql = {
            "integer": sqlalchemy.Integer,
            "float": sqlalchemy.Float,
            "quantity": sqlalchemy.Float,
            "binary": sqlalchemy.Text,
            "categorical": sqlalchemy.Text,
            "tags": sqlalchemy.Text,
            "date": sqlalchemy.DateTime,
            "datetime": sqlalchemy.DateTime,
            "short_text": sqlalchemy.Text,
            "rich_text": sqlalchemy.Text,
            "num_array": sqlalchemy.Text,
            "cat_array": sqlalchemy.Text,
            "num_tsarray": sqlalchemy.Text,
            "cat_tsarray": sqlalchemy.Text,
            "empty": sqlalchemy.Text,
            "invalid": sqlalchemy.Text,
        }  # image, audio, video not supported
        self.lw_dtypes_overrides = {
            'original_index': sqlalchemy.Integer,
            'confidence': sqlalchemy.Float,
            'lower': sqlalchemy.Float,
            'upper': sqlalchemy.Float
        }

        self.handler_controller = kwargs.get('handler_controller')
        self.fs_store = kwargs.get('fs_store')
        self.company_id = kwargs.get('company_id')
        self.model_controller = WithKWArgsWrapper(
            ModelController(),
            company_id=self.company_id
        )

    def check_connection(self) -> HandlerStatusResponse:
        result = HandlerStatusResponse(False)
        try:
            year, major, minor, hotfix = lightwood.__version__.split('.')
            assert int(year) > 22 or (int(year) == 22 and int(major) >= 4)
            result.success = True
        except AssertionError as e:
            log.error(f"Cannot import lightwood, {e}")
            result.error_message = str(e)
        return result

    def get_tables(self) -> Response:
        """ Returns list of model names (that have been succesfully linked with CREATE PREDICTOR) """  # noqa
        q = "SHOW TABLES;"
        result = self.native_query(q)
        result.data_frame = result.data_frame.rename(
            columns={result.data_frame.columns[0]: 'table_name'}
        )
        return result

    def _get_tables_names(self) -> List[str]:
        response = self.get_tables()
        data = response.data_frame.to_dict(orient='records')
        return [x['table_name'] for x in data]

    def get_columns(self, table_name: str) -> Response:
        """ For getting standard info about a table. e.g. data types """  # noqa
        predictor_record = get_model_record(company_id=self.company_id, name=table_name, ml_handler_name='lightwood')
        if predictor_record is None:
            return Response(
                RESPONSE_TYPE.ERROR,
                error_message=f"Error: model '{table_name}' does not exists!"
            )

        data = []
        if predictor_record.dtype_dict is not None:
            for key, value in predictor_record.dtype_dict.items():
                data.append((key, value))
        result = Response(
            RESPONSE_TYPE.TABLE,
            pd.DataFrame(
                data,
                columns=['COLUMN_NAME', 'DATA_TYPE']
            )
        )
        return result


    @mark_process(name='learn')
    def _learn(self, statement):
        model_name = statement.name.parts[-1]

        if model_name in self._get_tables_names():
            return Response(
                RESPONSE_TYPE.ERROR,
                error_message="Error: this model already exists!"
            )

        target = statement.targets[0].parts[-1]
        problem_definition_dict = {
            'target': target
        }
        if statement.order_by:
            order_by = statement.order_by[0].field.parts[-1]
            group_by = None
            if statement.group_by is not None:
                group_by = [x.parts[-1] for x in statement.group_by]

            problem_definition_dict['timeseries_settings'] = {
                'is_timeseries': True,
                'order_by': order_by,
                'group_by': group_by,
                'window': int(statement.window),
                'horizon': int(statement.horizon),
            }

        json_ai_override = statement.using if statement.using else {}

        join_learn_process = False
        if 'join_learn_process' in json_ai_override:
            join_learn_process = json_ai_override['join_learn_process']
            del json_ai_override['join_learn_process']

        unpack_jsonai_old_args(json_ai_override)

        integration_name = statement.integration_name.parts[0]

        # get data from integration
        query = Select(
            targets=[Star()],
            from_table=NativeQuery(
                integration=Identifier(integration_name),
                query=statement.query_str
            )
        )
        sql_session = make_sql_session(self.company_id)

        # execute as query
        sqlquery = SQLQuery(query, session=sql_session)
        result = sqlquery.fetch(view='dataframe')

        training_data_df = result['result']

        integration_meta = self.handler_controller.get(name=integration_name)
        problem_definition = ProblemDefinition.from_dict(problem_definition_dict)

        lightwood_integration_meta = self.handler_controller.get(name='lightwood')

        predictor_record = db.Predictor(
            company_id=self.company_id,
            name=model_name,
            integration_id=lightwood_integration_meta['id'],
            data_integration_id=integration_meta['id'],
            fetch_data_query=statement.query_str,
            mindsdb_version=mindsdb_version,
            lightwood_version=lightwood_version,
            to_predict=problem_definition.target,
            learn_args=problem_definition.to_dict(),
            data={'name': model_name},
            training_data_columns_count=len(training_data_df.columns),
            training_data_rows_count=len(training_data_df),
            training_start_at=datetime.now(),
            status=PREDICTOR_STATUS.GENERATING
        )

        db.session.add(predictor_record)
        db.session.commit()

        predictor_id = predictor_record.id

        p = LearnProcess(training_data_df, problem_definition, predictor_id, json_ai_override)
        p.start()
        if join_learn_process:
            p.join()
            if not IS_PY36:
                p.close()

        db.session.refresh(predictor_record)

        return Response(RESPONSE_TYPE.OK)

    @mark_process(name='learn')
    def _retrain(self, statement):
        model_name = statement.name.parts[-1]

        predictor_record = get_model_record(company_id=self.company_id, name=model_name, ml_handler_name='lightwood')

        if predictor_record is None:
            return Response(
                RESPONSE_TYPE.ERROR,
                error_message=f"Error: model '{model_name}' does not exists!"
            )

        if predictor_record.update_status == 'updating':
            return Response(
                RESPONSE_TYPE.ERROR,
                error_message=f"Error: model '{model_name}' already retraining!"
            )

        predictor_record.update_status = 'updating'
        db.session.commit()

        data_handler_meta = self.handler_controller.get_by_id(predictor_record.data_integration_id)
        data_handler = self.handler_controller.get_handler(data_handler_meta['name'])
        ast = self.parser(predictor_record.fetch_data_query, dialect=self.dialect)
        response = data_handler.query(ast)
        if response.type == RESPONSE_TYPE.ERROR:
            return response

        p = UpdateProcess(predictor_record.id, response.data_frame, self.company_id)
        p.start()

        return Response(RESPONSE_TYPE.OK)

    def _drop(self, statement):
        model_name = statement.name.parts[-1]

        predictors_records = get_model_records(
            company_id=self.company_id,
            name=model_name,
            active=None,
            ml_handler_name='lightwood'
        )
        if len(predictors_records) == 0:
            return Response(
                RESPONSE_TYPE.ERROR,
                error_message=f"Model '{model_name}' does not exist"
            )

        is_cloud = self.config.get('cloud', False)
        if is_cloud:
            for predictor_record in predictors_records:
                model_data = self.model_controller.get_model_data(predictor_record=predictor_record)
                if (
                    is_cloud is True
                    and model_data.get('status') in ['generating', 'training']
                    and isinstance(model_data.get('created_at'), str) is True
                    and (datetime.now() - parse_datetime(model_data.get('created_at'))) < timedelta(hours=1)
                ):
                    raise Exception('You are unable to delete models currently in progress, please wait before trying again')

        for predictor_record in predictors_records:
            if is_cloud:
                predictor_record.deleted_at = datetime.now()
                predictor_record.status = PREDICTOR_STATUS.DELETED
            else:
                db.session.delete(predictor_record)
            self.fs_store.delete(f'predictor_{self.company_id}_{predictor_record.id}')
        db.session.commit()

        return Response(RESPONSE_TYPE.OK)

    def native_query(self, query: str) -> Response:
        query_ast = self.parser(query, dialect=self.dialect)
        return self.query(query_ast)

    def query(self, query: ASTNode) -> Response:
        statement = query

        if type(statement) == Show:
            if statement.category.lower() == 'tables':
                all_models = self.model_controller.get_models(ml_handler_name='lightwood')
                all_models_names = [[x['name']] for x in all_models]
                response = Response(
                    RESPONSE_TYPE.TABLE,
                    pd.DataFrame(
                        all_models_names,
                        columns=['table_name']
                    )
                )
                return response
            else:
                response = Response(
                    RESPONSE_TYPE.ERROR,
                    error_message=f"Cant determine how to show '{statement.category}'"
                )
            return response
        if type(statement) == CreatePredictor:
            # TODO cast columns to datasource case!
            return self._learn(statement)
        elif type(statement) == RetrainPredictor:
            return self._retrain(statement)
        elif type(statement) == DropPredictor:
            return self._drop(statement)
        elif type(statement) == Select:
            model_name = statement.from_table.parts[-1]
            where_data = get_where_data(statement.where)
            predictions = self.predict(model_name, where_data)
            return Response(
                RESPONSE_TYPE.TABLE,
                data_frame=pd.DataFrame(predictions)
            )
        else:
            raise Exception(f"Query type {type(statement)} not supported")

    @mark_process(name='predict')
    def predict(self, model_name: str, data: list, pred_format: str = 'dict') -> pd.DataFrame:
        if isinstance(data, dict):
            data = [data]
        df = pd.DataFrame(data)
        predictor_record = get_model_record(company_id=self.company_id, name=model_name, ml_handler_name='lightwood')
        if predictor_record is None:
            return Response(
                RESPONSE_TYPE.ERROR,
                error_message=f"Error: model '{model_name}' does not exists!"
            )

        fs_name = f'predictor_{self.company_id}_{predictor_record.id}'

        model_data = self.model_controller.get_model_data(predictor_record=predictor_record)

        # regon LoadCache
        if (
            model_name in self.predictor_cache
            and self.predictor_cache[model_name]['updated_at'] != predictor_record.updated_at
        ):
            del self.predictor_cache[model_name]

        if model_name not in self.predictor_cache:
            # Clear the cache entirely if we have less than 1.2 GB left
            if psutil.virtual_memory().available < 1.2 * pow(10, 9):
                self.predictor_cache = {}

            if model_data['status'] == 'complete':
                self.fs_store.get(fs_name, base_dir=self.config['paths']['predictors'])
                self.predictor_cache[model_name] = {
                    'predictor': lightwood.predictor_from_state(
                        os.path.join(self.config['paths']['predictors'], fs_name),
                        predictor_record.code
                    ),
                    'updated_at': predictor_record.updated_at,
                    'created': datetime.now(),
                    'code': predictor_record.code,
                    'pickle': str(os.path.join(self.config['paths']['predictors'], fs_name))
                }
            else:
                raise Exception(
                    f"Trying to predict using predictor '{model_name}' with status: {model_data['status']}. Error is: {model_data.get('error', 'unknown')}"
                )
        # endregion

        predictor = self.predictor_cache[model_name]['predictor']
        predictions = predictor.predict(df)
        predictions = predictions.to_dict(orient='records')

        after_predict_hook(
            company_id=self.company_id,
            predictor_id=predictor_record.id,
            rows_in_count=df.shape[0],
            columns_in_count=df.shape[1],
            rows_out_count=len(predictions)
        )

        # region format result
        target = predictor_record.to_predict[0]
        explain_arr = []
        pred_dicts = []
        for i, row in enumerate(predictions):
            values = {
                'predicted_value': row['prediction'],
                'confidence': row.get('confidence', None),
                'anomaly': row.get('anomaly', None),
                'truth': row.get('truth', None)
            }

            if predictor.supports_proba:
                for cls in predictor.statistical_analysis.train_observed_classes:
                    if row.get(f'__mdb_proba_{cls}', False):
                        values[f'probability_class_{cls}'] = round(row[f'__mdb_proba_{cls}'], 4)

            for block in predictor.analysis_blocks:
                if type(block).__name__ == 'ShapleyValues':
                    cols = block.columns
                    values['shap_base_response'] = round(row['shap_base_response'], 4)
                    values['shap_final_response'] = round(row['shap_final_response'], 4)
                    for col in cols:
                        values[f'shap_contribution_{col}'] = round(row[f'shap_contribution_{col}'], 4)

            if 'lower' in row:
                values['confidence_lower_bound'] = row.get('lower', None)
                values['confidence_upper_bound'] = row.get('upper', None)

            obj = {target: values}
            explain_arr.append(obj)

            td = {'predicted_value': row['prediction']}
            for col in df.columns:
                if col in row:
                    td[col] = row[col]
                elif f'order_{col}' in row:
                    td[col] = row[f'order_{col}']
                elif f'group_{col}' in row:
                    td[col] = row[f'group_{col}']
                else:
                    orginal_index = row.get('original_index')
                    if orginal_index is None:
                        orginal_index = i
                    td[col] = df.iloc[orginal_index][col]
            pred_dicts.append({target: td})

        new_pred_dicts = []
        for row in pred_dicts:
            new_row = {}
            for key in row:
                new_row.update(row[key])
                new_row[key] = new_row['predicted_value']
            del new_row['predicted_value']
            new_pred_dicts.append(new_row)
        pred_dicts = new_pred_dicts

        columns = list(predictor_record.dtype_dict.keys())
        predicted_columns = predictor_record.to_predict
        if not isinstance(predicted_columns, list):
            predicted_columns = [predicted_columns]
        # endregion

        original_target_values = {}
        for col in predicted_columns:
            df = df.reset_index()
            original_target_values[col + '_original'] = []
            for _index, row in df.iterrows():
                original_target_values[col + '_original'].append(row.get(col))

        # region transform ts predictions
        timeseries_settings = predictor_record.learn_args['timeseries_settings']

        if timeseries_settings['is_timeseries'] is True:
            __no_forecast_offset = set([row.get('__mdb_forecast_offset', None) for row in pred_dicts]) == {None}

            predict = predictor_record.to_predict[0]
            group_by = timeseries_settings['group_by'] or []
            order_by_column = timeseries_settings['order_by']
            if isinstance(order_by_column, list):
                order_by_column = order_by_column[0]
            horizon = timeseries_settings['horizon']

            groups = set()
            for row in pred_dicts:
                groups.add(
                    tuple([row[x] for x in group_by])
                )

            # split rows by groups
            rows_by_groups = {}
            for group in groups:
                rows_by_groups[group] = {
                    'rows': [],
                    'explanations': []
                }
                for row_index, row in enumerate(pred_dicts):
                    is_wrong_group = False
                    for i, group_by_key in enumerate(group_by):
                        if row[group_by_key] != group[i]:
                            is_wrong_group = True
                            break
                    if not is_wrong_group:
                        rows_by_groups[group]['rows'].append(row)
                        rows_by_groups[group]['explanations'].append(explain_arr[row_index])

            for group, data in rows_by_groups.items():
                rows = data['rows']
                explanations = data['explanations']

                if len(rows) == 0:
                    break

                for row in rows:
                    predictions = row[predict]
                    if isinstance(predictions, list) is False:
                        predictions = [predictions]

                    date_values = row[order_by_column]
                    if isinstance(date_values, list) is False:
                        date_values = [date_values]

                for i in range(len(rows) - 1):
                    if horizon > 1:
                        rows[i][predict] = rows[i][predict][0]
                        if isinstance(rows[i][order_by_column], list):
                            rows[i][order_by_column] = rows[i][order_by_column][0]
                    for col in ('predicted_value', 'confidence', 'confidence_lower_bound', 'confidence_upper_bound'):
                        if horizon > 1:
                            explanations[i][predict][col] = explanations[i][predict][col][0]

                last_row = rows.pop()
                last_explanation = explanations.pop()
                for i in range(horizon):
                    new_row = copy.deepcopy(last_row)
                    if horizon > 1:
                        new_row[predict] = new_row[predict][i]
                        if isinstance(new_row[order_by_column], list):
                            new_row[order_by_column] = new_row[order_by_column][i]
                    if '__mindsdb_row_id' in new_row and (i > 0 or __no_forecast_offset):
                        new_row['__mindsdb_row_id'] = None
                    rows.append(new_row)

                    new_explanation = copy.deepcopy(last_explanation)
                    for col in ('predicted_value', 'confidence', 'confidence_lower_bound', 'confidence_upper_bound'):
                        if horizon > 1:
                            new_explanation[predict][col] = new_explanation[predict][col][i]
                    if i != 0:
                        new_explanation[predict]['anomaly'] = None
                        new_explanation[predict]['truth'] = None
                    explanations.append(new_explanation)

            pred_dicts = []
            explanations = []
            for group, data in rows_by_groups.items():
                pred_dicts.extend(data['rows'])
                explanations.extend(data['explanations'])

            original_target_values[f'{predict}_original'] = []
            for i in range(len(pred_dicts)):
                original_target_values[f'{predict}_original'].append(explanations[i][predict].get('truth', None))

            if predictor_record.dtype_dict[order_by_column] == dtype.date:
                for row in pred_dicts:
                    if isinstance(row[order_by_column], (int, float)):
                        row[order_by_column] = str(datetime.fromtimestamp(row[order_by_column]).date())
            elif predictor_record.dtype_dict[order_by_column] == dtype.datetime:
                for row in pred_dicts:
                    if isinstance(row[order_by_column], (int, float)):
                        row[order_by_column] = str(datetime.fromtimestamp(row[order_by_column]))

            explain_arr = explanations
        # endregion

        if pred_format == 'explain':
            return explain_arr

        keys = [x for x in pred_dicts[0] if x in columns]
        min_max_keys = []
        for col in predicted_columns:
            if predictor_record.dtype_dict[col] in (dtype.integer, dtype.float, dtype.num_tsarray):
                min_max_keys.append(col)

        data = []
        explains = []
        keys_to_save = [*keys, '__mindsdb_row_id', 'select_data_query', 'when_data']
        for i, el in enumerate(pred_dicts):
            data.append({key: el.get(key) for key in keys_to_save})
            explains.append(explain_arr[i])

        for i, row in enumerate(data):
            cast_row_types(row, predictor_record.dtype_dict)

            for k in original_target_values:
                try:
                    row[k] = original_target_values[k][i]
                except Exception:
                    row[k] = None

            for column_name in columns:
                if column_name not in row:
                    row[column_name] = None

            explanation = explains[i]
            for key in predicted_columns:
                row[key + '_confidence'] = explanation[key]['confidence']
                row[key + '_explain'] = json.dumps(explanation[key], cls=NumpyJSONEncoder, ensure_ascii=False)
                if 'anomaly' in explanation[key]:
                    row[key + '_anomaly'] = explanation[key]['anomaly']
            for key in min_max_keys:
                if 'confidence_lower_bound' in explanation[key]:
                    row[key + '_min'] = explanation[key]['confidence_lower_bound']
                if 'confidence_upper_bound' in explanation[key]:
                    row[key + '_max'] = explanation[key]['confidence_upper_bound']

        return data

    def analyze_dataset(self, data_frame: pd.DataFrame) -> dict:
        analysis = lightwood.analyze_dataset(data_frame)
        return analysis.to_dict()

    def edit_json_ai(self, name: str, json_ai: dict):
        predictor_record = get_model_record(company_id=self.company_id, name=name, ml_handler_name='lightwood')
        assert predictor_record is not None

        json_ai = lightwood.JsonAI.from_dict(json_ai)
        predictor_record.code = lightwood.code_from_json_ai(json_ai)
        predictor_record.json_ai = json_ai.to_dict()
        db.session.commit()

    def code_from_json_ai(self, json_ai: dict):
        json_ai = lightwood.JsonAI.from_dict(json_ai)
        code = lightwood.code_from_json_ai(json_ai)
        return code

    def edit_code(self, name: str, code: str):
        """Edit an existing predictor's code"""
        if self.config.get('cloud', False):
            raise Exception('Code editing prohibited on cloud')

        predictor_record = get_model_record(company_id=self.company_id, name=name, ml_handler_name='lightwood')
        assert predictor_record is not None

        lightwood.predictor_from_code(code)
        predictor_record.code = code
        predictor_record.json_ai = None
        db.session.commit()

    def join(self, stmt, data_handler: BaseHandler, into: Optional[str] = None) -> pd.DataFrame:
        """
        Batch prediction using the output of a query passed to a data handler as input for the model.
        """  # noqa
        model_name, model_alias, model_side = get_model_name(self, stmt)
        data_side = 'right' if model_side == 'left' else 'left'
        model = self._get_model(model_name)
        is_ts = model.problem_definition.timeseries_settings.is_timeseries

        if not is_ts:
            model_input = get_join_input(stmt, model, [model_name, model_alias], data_handler, data_side)
        else:
            model_input = get_ts_join_input(stmt, model, data_handler, data_side)

        # get model output and rename columns
        predictions = self._call_predictor(model_input, model)
        model_input.columns = get_aliased_columns(list(model_input.columns), model_alias, stmt.targets, mode='input')
        predictions.columns = get_aliased_columns(list(predictions.columns), model_alias, stmt.targets, mode='output')

        return predictions

    def _get_model(self, model_name):
        predictor_dict = self._get_model_info(model_name)
        predictor = load_predictor(predictor_dict, model_name)
        return predictor

    def _get_model_info(self, model_name):
        """ Returns a dictionary with three keys: 'jsonai', 'predictor' (serialized), and 'code'. """  # noqa
        return self.storage.get('models')[model_name]

    def _call_predictor(self, df, predictor):
        predictions = predictor.predict(df)
        if 'original_index' in predictions.columns:
            predictions = predictions.sort_values(by='original_index')
        return df.join(predictions)<|MERGE_RESOLUTION|>--- conflicted
+++ resolved
@@ -1,14 +1,9 @@
 import os
 import sys
 import json
-<<<<<<< HEAD
-from datetime import datetime
+
+from datetime import datetime, timedelta
 from typing import Dict, List, Optional, Any
-=======
-import traceback
-from datetime import datetime, timedelta
-from typing import Dict, List, Optional, Tuple, Union, Any
->>>>>>> a017587e
 import copy
 from dateutil.parser import parse as parse_datetime
 
