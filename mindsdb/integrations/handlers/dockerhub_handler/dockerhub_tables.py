import pandas as pd
from typing import List
from mindsdb.integrations.libs.api_handler import APITable
from mindsdb.integrations.handlers.utilities.query_utilities import SELECTQueryParser, SELECTQueryExecutor
from mindsdb.utilities.log import get_log
from mindsdb_sql.parser import ast

logger = get_log("integrations.dockerhub_handler")


class DockerHubRepoImagesSummaryTable(APITable):
    """The DockerHub Repo Images Summary Table implementation"""

    def select(self, query: ast.Select) -> pd.DataFrame:
        """Pulls data from the https://docs.docker.com/docker-hub/api/latest/#tag/images" API

        Parameters
        ----------
        query : ast.Select
           Given SQL SELECT query

        Returns
        -------
        pd.DataFrame
            repo images summary matching the query

        Raises
        ------
        ValueError
            If the query contains an unsupported condition
        """

        select_statement_parser = SELECTQueryParser(
            query,
            'repo_images_summary',
            self.get_columns()
        )

        selected_columns, where_conditions, order_by_conditions, result_limit = select_statement_parser.parse_query()

        search_params = {}
        subset_where_conditions = []
        for op, arg1, arg2 in where_conditions:
            if arg1 == 'namespace':
                if op == '=':
                    search_params["namespace"] = arg2
                else:
                    raise NotImplementedError("Only '=' operator is supported for namespace column.")
            elif arg1 == 'repository':
                if op == '=':
                    search_params["repository"] = arg2
                else:
                    raise NotImplementedError("Only '=' operator is supported for repository column.")
            elif arg1 in self.get_columns():
                subset_where_conditions.append([op, arg1, arg2])

        filter_flag = ("namespace" in search_params) and ("repository" in search_params)

        if not filter_flag:
            raise NotImplementedError("Both namespace and repository columns have to be present in WHERE clause.")

        repo_images_summary_df = pd.DataFrame(columns=self.get_columns())

        response = self.handler.docker_client.get_images_summary(search_params["namespace"], search_params["repository"])

        self.check_res(res=response)

        content = response["content"]

        repo_images_summary_df = pd.json_normalize({"active_from": content["active_from"], "total": content["statistics"]["total"], "active": content["statistics"]["active"], "inactive": content["statistics"]["inactive"]})

        select_statement_executor = SELECTQueryExecutor(
            repo_images_summary_df,
            selected_columns,
            subset_where_conditions,
            order_by_conditions,
            result_limit
        )

        repo_images_summary_df = select_statement_executor.execute_query()

        return repo_images_summary_df

    def check_res(self, res):
        if res["code"] != 200:
            raise Exception("Error fetching results - " + res["error"])

    def get_columns(self) -> List[str]:
        """Gets all columns to be returned in pandas DataFrame responses

        Returns
        -------
        List[str]
            List of columns
        """

        return [
            "active_from",
            "total",
            "active",
            "inactive"
        ]
<<<<<<< HEAD

class DockerHubRepoImagesTable(APITable):
    """The DockerHub Repo Images Table implementation"""

    def select(self, query: ast.Select) -> pd.DataFrame:
        """Pulls data from the https://hub.docker.com/v2/namespaces/{namespace}/repositories/{repository}/images" API
=======
        
        
class DockerHubOrgSettingsTable(APITable):
    """The DockerHub Repo Org Settings Table implementation"""

    def select(self, query: ast.Select) -> pd.DataFrame:
        """Pulls data from the https://hub.docker.com/v2/orgs/{name}/settings" API
>>>>>>> 97ee467c

        Parameters
        ----------
        query : ast.Select
           Given SQL SELECT query

        Returns
        -------
        pd.DataFrame
<<<<<<< HEAD
            Repo Images matching the query
=======
            org settings matching the query
>>>>>>> 97ee467c

        Raises
        ------
        ValueError
            If the query contains an unsupported condition
        """

        select_statement_parser = SELECTQueryParser(
            query,
<<<<<<< HEAD
            'repo_images',
=======
            'org_settings',
>>>>>>> 97ee467c
            self.get_columns()
        )

        selected_columns, where_conditions, order_by_conditions, result_limit = select_statement_parser.parse_query()

        search_params = {}
        subset_where_conditions = []
        for op, arg1, arg2 in where_conditions:
<<<<<<< HEAD
            if arg1 == 'namespace':
                if op == '=':
                    search_params["namespace"] = arg2
                else:
                    raise NotImplementedError("Only '=' operator is supported for namespace column.")
            elif arg1 == 'repository':
                if op == '=':
                    search_params["repository"] = arg2
                else:
                    raise NotImplementedError("Only '=' operator is supported for repository column.")
            elif arg1 in self.get_columns():
                subset_where_conditions.append([op, arg1, arg2])

        filter_flag = ("namespace" in search_params) and ("repository" in search_params)

        if not filter_flag:
            raise NotImplementedError("namespace and repository column has to be present in where clause.")

        repo_images_summary_df = pd.DataFrame(columns=self.get_columns())

        response = self.handler.docker_client.get_repo_images(search_params["namespace"], search_params["repository"])

        self.check_res(res=response)

        content = response["content"]

        repo_images_summary_df = pd.json_normalize(content["results"])

        select_statement_executor = SELECTQueryExecutor(
            repo_images_summary_df,
            selected_columns,
            subset_where_conditions,
            order_by_conditions,
            result_limit
        )

        repo_images_summary_df = select_statement_executor.execute_query()

        return repo_images_summary_df

    def check_res(self, res):
        if res["code"] != 200:
            raise Exception("Error fetching results - " + res["error"])

    def get_columns(self) -> List[str]:
        """Gets all columns to be returned in pandas DataFrame responses

        Returns
        -------
        List[str]
            List of columns
        """

        return ["namespace",
            "repository",
            "digest",
            "tags",
            "last_pushed",
            "last_pulled",
            "status"
            ]


class DockerHubRepoTagTable(APITable):
    """The DockerHub Repo Tag Table implementation"""

    def select(self, query: ast.Select) -> pd.DataFrame:
        """Pulls data from the https://docs.docker.com/docker-hub/api/latest/#tag/images" API

        Parameters
        ----------
        query : ast.Select
           Given SQL SELECT query

        Returns
        -------
        pd.DataFrame
            Repo Tag matching the query

        Raises
        ------
        ValueError
            If the query contains an unsupported condition
        """

        select_statement_parser = SELECTQueryParser(
            query,
            'repo_tag_details',
            self.get_columns()
        )

        selected_columns, where_conditions, order_by_conditions, result_limit = select_statement_parser.parse_query()

        search_params = {}
        subset_where_conditions = []
        for op, arg1, arg2 in where_conditions:
            if arg1 == 'namespace':
                if op == '=':
                    search_params["namespace"] = arg2
                else:
                    raise NotImplementedError("Only '=' operator is supported for namespace column.")
            elif arg1 == 'repository':
                if op == '=':
                    search_params["repository"] = arg2
                else:
                    raise NotImplementedError("Only '=' operator is supported for repository column.")
            elif arg1 == 'tag':
                if op == '=':
                    search_params["tag"] = arg2
                else:
                    raise NotImplementedError("Only '=' operator is supported for tag column.")
            elif arg1 in self.get_columns():
                subset_where_conditions.append([op, arg1, arg2])

        filter_flag = ("namespace" in search_params) and ("repository" in search_params) and ("tag" in search_params)

        if not filter_flag:
            raise NotImplementedError("namespace, repository and tag column has to be present in where clause.")

        repo_tag_summary_df = pd.DataFrame(columns=self.get_columns())

        response = self.handler.docker_client.get_repo_tag(search_params["namespace"], search_params["repository"], search_params["tag"])

        self.check_res(res=response)

        content = response["content"]

        repo_tag_summary_df = pd.json_normalize({"creator": content["creator"], 
            "id": content["id"], 
            "images": content["images"], 
            "last_updated": content["last_updated"], 
            "last_updater": content["last_updater"], 
            "last_updater_username": content["last_updater_username"], 
            "name": content["name"], 
            "repository": content["repository"], 
            "full_size": content["full_size"], 
            "v2": content["v2"], 
            "tag_status": content["tag_status"], 
            "tag_last_pulled": content["tag_last_pulled"], 
            "tag_last_pushed": content["tag_last_pushed"], 
            "media_type": content["media_type"], 
            "content_type": content["media_type"]
        })

        select_statement_executor = SELECTQueryExecutor(
            repo_tag_summary_df,
            selected_columns,
            subset_where_conditions,
            order_by_conditions,
            result_limit
        )

        repo_tag_summary_df = select_statement_executor.execute_query()

        return repo_tag_summary_df

    def check_res(self, res):
        if res["code"] != 200:
            raise Exception("Error fetching results - " + res["error"])

    def get_columns(self) -> List[str]:
        """Gets all columns to be returned in pandas DataFrame responses

        Returns
        -------
        List[str]
            List of columns
        """

        return ["creator", 
                "id", 
                "images", 
                "last_updated", 
                "last_updater", 
                "last_updater_username", 
                "name", 
                "repository", 
                "full_size", 
                "v2", 
                "tag_status", 
                "tag_last_pulled", 
                "tag_last_pushed", 
                "media_type", 
                "content_type"
            ]

class DockerHubRepoTagsTable(APITable):
    """The DockerHub Repo Tags Table implementation"""

    def select(self, query: ast.Select) -> pd.DataFrame:
        """Pulls data from the https://hub.docker.com/v2/namespaces/{namespace}/repositories/{repository}/tags" API

        Parameters
        ----------
        query : ast.Select
           Given SQL SELECT query

        Returns
        -------
        pd.DataFrame
            Repo Tag matching the query

        Raises
        ------
        ValueError
            If the query contains an unsupported condition
        """

        select_statement_parser = SELECTQueryParser(
            query,
            'repo_tags',
            self.get_columns()
        )

        selected_columns, where_conditions, order_by_conditions, result_limit = select_statement_parser.parse_query()

        search_params = {}
        subset_where_conditions = []
        for op, arg1, arg2 in where_conditions:
            if arg1 == 'namespace':
                if op == '=':
                    search_params["namespace"] = arg2
                else:
                    raise NotImplementedError("Only '=' operator is supported for namespace column.")
            elif arg1 == 'repository':
                if op == '=':
                    search_params["repository"] = arg2
                else:
                    raise NotImplementedError("Only '=' operator is supported for repository column.")
            elif arg1 in self.get_columns():
                subset_where_conditions.append([op, arg1, arg2])

        filter_flag = ("namespace" in search_params) and ("repository" in search_params)

        if not filter_flag:
            raise NotImplementedError("namespace and repository column has to be present in where clause.")

        repo_tags_summary_df = pd.DataFrame(columns=self.get_columns())

        response = self.handler.docker_client.get_repo_tags(search_params["namespace"], search_params["repository"])
=======
            if arg1 == 'organization':
                if op == '=':
                    search_params["organization"] = arg2
                else:
                    raise NotImplementedError("Only '=' operator is supported for organization column.")
            elif arg1 in self.get_columns():
                subset_where_conditions.append([op, arg1, arg2])

        if "organization" not in search_params:
            raise NotImplementedError("organization column has to be present in where clause.")

        organization_df = pd.DataFrame(columns=self.get_columns())

        response = self.handler.docker_client.get_org_settings(search_params["organization"])
>>>>>>> 97ee467c

        self.check_res(res=response)

        content = response["content"]

<<<<<<< HEAD
        repo_tags_summary_df = pd.json_normalize(content["results"])

        select_statement_executor = SELECTQueryExecutor(
            repo_tags_summary_df,
=======
        organization_df = pd.json_normalize({"restricted_images_enabled": content["restricted_images"]["enabled"], "restricted_images_allow_official_images": content["restricted_images"]["allow_official_images"], "restricted_images_allow_verified_publishers": content["restricted_images"]["allow_verified_publishers"]})

        select_statement_executor = SELECTQueryExecutor(
            organization_df,
>>>>>>> 97ee467c
            selected_columns,
            subset_where_conditions,
            order_by_conditions,
            result_limit
        )

<<<<<<< HEAD
        repo_tags_summary_df = select_statement_executor.execute_query()

        return repo_tags_summary_df
=======
        organization_df = select_statement_executor.execute_query()

        return organization_df
>>>>>>> 97ee467c

    def check_res(self, res):
        if res["code"] != 200:
            raise Exception("Error fetching results - " + res["error"])

    def get_columns(self) -> List[str]:
        """Gets all columns to be returned in pandas DataFrame responses

        Returns
        -------
        List[str]
            List of columns
        """

<<<<<<< HEAD
        return ["creator", 
                "id", 
                "images", 
                "last_updated", 
                "last_updater", 
                "last_updater_username", 
                "name", 
                "repository", 
                "full_size", 
                "v2", 
                "tag_status", 
                "tag_last_pulled", 
                "tag_last_pushed", 
                "media_type", 
                "content_type"
            ]
=======
        return [
            "restricted_images_enabled",
            "restricted_images_allow_official_images",
            "restricted_images_allow_verified_publishers"
        ]
>>>>>>> 97ee467c
<|MERGE_RESOLUTION|>--- conflicted
+++ resolved
@@ -100,22 +100,12 @@
             "active",
             "inactive"
         ]
-<<<<<<< HEAD
-
-class DockerHubRepoImagesTable(APITable):
-    """The DockerHub Repo Images Table implementation"""
-
-    def select(self, query: ast.Select) -> pd.DataFrame:
-        """Pulls data from the https://hub.docker.com/v2/namespaces/{namespace}/repositories/{repository}/images" API
-=======
-        
-        
+      
 class DockerHubOrgSettingsTable(APITable):
     """The DockerHub Repo Org Settings Table implementation"""
 
     def select(self, query: ast.Select) -> pd.DataFrame:
         """Pulls data from the https://hub.docker.com/v2/orgs/{name}/settings" API
->>>>>>> 97ee467c
 
         Parameters
         ----------
@@ -125,11 +115,7 @@
         Returns
         -------
         pd.DataFrame
-<<<<<<< HEAD
-            Repo Images matching the query
-=======
             org settings matching the query
->>>>>>> 97ee467c
 
         Raises
         ------
@@ -139,11 +125,7 @@
 
         select_statement_parser = SELECTQueryParser(
             query,
-<<<<<<< HEAD
-            'repo_images',
-=======
             'org_settings',
->>>>>>> 97ee467c
             self.get_columns()
         )
 
@@ -152,7 +134,91 @@
         search_params = {}
         subset_where_conditions = []
         for op, arg1, arg2 in where_conditions:
-<<<<<<< HEAD
+            if arg1 == 'organization':
+                if op == '=':
+                    search_params["organization"] = arg2
+                else:
+                    raise NotImplementedError("Only '=' operator is supported for organization column.")
+            elif arg1 in self.get_columns():
+                subset_where_conditions.append([op, arg1, arg2])
+
+        if "organization" not in search_params:
+            raise NotImplementedError("organization column has to be present in where clause.")
+
+        organization_df = pd.DataFrame(columns=self.get_columns())
+
+        response = self.handler.docker_client.get_org_settings(search_params["organization"])
+
+        self.check_res(res=response)
+
+        content = response["content"]
+
+        organization_df = pd.json_normalize({"restricted_images_enabled": content["restricted_images"]["enabled"], "restricted_images_allow_official_images": content["restricted_images"]["allow_official_images"], "restricted_images_allow_verified_publishers": content["restricted_images"]["allow_verified_publishers"]})
+
+        select_statement_executor = SELECTQueryExecutor(
+            organization_df,
+            selected_columns,
+            subset_where_conditions,
+            order_by_conditions,
+            result_limit
+        )
+
+        organization_df = select_statement_executor.execute_query()
+
+        return organization_df
+
+    def check_res(self, res):
+        if res["code"] != 200:
+            raise Exception("Error fetching results - " + res["error"])
+
+    def get_columns(self) -> List[str]:
+        """Gets all columns to be returned in pandas DataFrame responses
+
+        Returns
+        -------
+        List[str]
+            List of columns
+        """
+
+        return [
+            "restricted_images_enabled",
+            "restricted_images_allow_official_images",
+            "restricted_images_allow_verified_publishers"
+        ]
+
+class DockerHubRepoImagesTable(APITable):
+    """The DockerHub Repo Images Table implementation"""
+
+    def select(self, query: ast.Select) -> pd.DataFrame:
+        """Pulls data from the https://hub.docker.com/v2/namespaces/{namespace}/repositories/{repository}/images" API
+
+        Parameters
+        ----------
+        query : ast.Select
+           Given SQL SELECT query
+
+        Returns
+        -------
+        pd.DataFrame
+            Repo Images matching the query
+
+        Raises
+        ------
+        ValueError
+            If the query contains an unsupported condition
+        """
+
+        select_statement_parser = SELECTQueryParser(
+            query,
+            'repo_images',
+            self.get_columns()
+        )
+
+        selected_columns, where_conditions, order_by_conditions, result_limit = select_statement_parser.parse_query()
+
+        search_params = {}
+        subset_where_conditions = []
+        for op, arg1, arg2 in where_conditions:
             if arg1 == 'namespace':
                 if op == '=':
                     search_params["namespace"] = arg2
@@ -393,53 +459,24 @@
         repo_tags_summary_df = pd.DataFrame(columns=self.get_columns())
 
         response = self.handler.docker_client.get_repo_tags(search_params["namespace"], search_params["repository"])
-=======
-            if arg1 == 'organization':
-                if op == '=':
-                    search_params["organization"] = arg2
-                else:
-                    raise NotImplementedError("Only '=' operator is supported for organization column.")
-            elif arg1 in self.get_columns():
-                subset_where_conditions.append([op, arg1, arg2])
-
-        if "organization" not in search_params:
-            raise NotImplementedError("organization column has to be present in where clause.")
-
-        organization_df = pd.DataFrame(columns=self.get_columns())
-
-        response = self.handler.docker_client.get_org_settings(search_params["organization"])
->>>>>>> 97ee467c
 
         self.check_res(res=response)
 
         content = response["content"]
 
-<<<<<<< HEAD
         repo_tags_summary_df = pd.json_normalize(content["results"])
 
         select_statement_executor = SELECTQueryExecutor(
             repo_tags_summary_df,
-=======
-        organization_df = pd.json_normalize({"restricted_images_enabled": content["restricted_images"]["enabled"], "restricted_images_allow_official_images": content["restricted_images"]["allow_official_images"], "restricted_images_allow_verified_publishers": content["restricted_images"]["allow_verified_publishers"]})
-
-        select_statement_executor = SELECTQueryExecutor(
-            organization_df,
->>>>>>> 97ee467c
             selected_columns,
             subset_where_conditions,
             order_by_conditions,
             result_limit
         )
 
-<<<<<<< HEAD
         repo_tags_summary_df = select_statement_executor.execute_query()
 
         return repo_tags_summary_df
-=======
-        organization_df = select_statement_executor.execute_query()
-
-        return organization_df
->>>>>>> 97ee467c
 
     def check_res(self, res):
         if res["code"] != 200:
@@ -454,7 +491,6 @@
             List of columns
         """
 
-<<<<<<< HEAD
         return ["creator", 
                 "id", 
                 "images", 
@@ -470,11 +506,4 @@
                 "tag_last_pushed", 
                 "media_type", 
                 "content_type"
-            ]
-=======
-        return [
-            "restricted_images_enabled",
-            "restricted_images_allow_official_images",
-            "restricted_images_allow_verified_publishers"
-        ]
->>>>>>> 97ee467c
+            ]