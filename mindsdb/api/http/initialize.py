from distutils.version import LooseVersion
import requests
import os
import shutil
import threading
import webbrowser
from zipfile import ZipFile
from pathlib import Path
import logging
import traceback
#import concurrent.futures

from flask import Flask, url_for
from flask_restx import Api

from mindsdb.__about__ import __version__ as mindsdb_version
from mindsdb.interfaces.datastore.datastore import DataStore
from mindsdb.interfaces.native.native import NativeInterface
from mindsdb.interfaces.custom.custom_models import CustomModels
from mindsdb.utilities.ps import is_pid_listen_port, wait_func_is_true
from mindsdb.interfaces.database.database import DatabaseWrapper
from mindsdb.utilities.telemetry import inject_telemetry_to_static
from mindsdb.utilities.config import Config

class Swagger_Api(Api):
    """
    This is a modification of the base Flask Restplus Api class due to the issue described here
    https://github.com/noirbizarre/flask-restplus/issues/223
    """
    @property
    def specs_url(self):
        return url_for(self.endpoint("specs"), _external=False)


def initialize_static(config):
    ''' Update Scout files basing on compatible-config.json content.
        Files will be downloaded and updated if new version of GUI > current.
        Current GUI version stored in static/version.txt.
    '''
    log = logging.getLogger('mindsdb.http')
    static_path = Path(config.paths['static'])
    static_path.mkdir(parents=True, exist_ok=True)

    try:
        res = requests.get('https://mindsdb-web-builds.s3.amazonaws.com/compatible-config.json')
    except (ConnectionError, requests.exceptions.ConnectionError) as e:
        print(f'Is no connection. {e}')
        return False
    except Exception as e:
        print(f'Is something wrong with getting compatible-config.json: {e}')
        return False

    if res.status_code != 200:
        print(f'Cant get compatible-config.json: returned status code = {res.status_code}')
        return False

    try:
        versions = res.json()
    except Exception as e:
        print(f'Cant decode compatible-config.json: {e}')
        return False

    current_mindsdb_lv = LooseVersion(mindsdb_version)

    try:
        gui_versions = {}
        max_mindsdb_lv = None
        max_gui_lv = None
        for el in versions['mindsdb']:
            if el['mindsdb_version'] is None:
                gui_lv = LooseVersion(el['gui_version'])
            else:
                mindsdb_lv = LooseVersion(el['mindsdb_version'])
                gui_lv = LooseVersion(el['gui_version'])
                if mindsdb_lv.vstring not in gui_versions or gui_lv > gui_versions[mindsdb_lv.vstring]:
                    gui_versions[mindsdb_lv.vstring] = gui_lv
                if max_mindsdb_lv is None or max_mindsdb_lv < mindsdb_lv:
                    max_mindsdb_lv = mindsdb_lv
            if max_gui_lv is None or max_gui_lv < gui_lv:
                max_gui_lv = gui_lv

        all_mindsdb_lv = [LooseVersion(x) for x in gui_versions.keys()]
        all_mindsdb_lv.sort()

        if current_mindsdb_lv.vstring in gui_versions:
            gui_version_lv = gui_versions[current_mindsdb_lv.vstring]
        elif current_mindsdb_lv > all_mindsdb_lv[-1]:
            gui_version_lv = max_gui_lv
        else:
            lower_versions = {key: value for key, value in gui_versions.items() if LooseVersion(key) < current_mindsdb_lv}
            if len(lower_versions) == 0:
                gui_version_lv = gui_versions[all_mindsdb_lv[0].vstring]
            else:
                all_lower_versions = [LooseVersion(x) for x in lower_versions.keys()]
                gui_version_lv = gui_versions[all_lower_versions[-1].vstring]
    except Exception as e:
        log.error(f'Error in compatible-config.json structure: {e}')
        return False

    current_gui_version = None

    version_txt_path = static_path.joinpath('version.txt')
    if version_txt_path.is_file():
        with open(version_txt_path, 'rt') as f:
            current_gui_version = f.readline()
    if current_gui_version is not None:
        current_gui_lv = LooseVersion(current_gui_version)
        if current_gui_lv >= gui_version_lv:
            return True

    log.info(f'New version of GUI available ({gui_version_lv.vstring}). Downloading...')

    shutil.rmtree(static_path)
    static_path.mkdir(parents=True, exist_ok=True)

    try:
        css_zip_path = str(static_path.joinpath('css.zip'))
        js_zip_path = str(static_path.joinpath('js.zip'))
        media_zip_path = str(static_path.joinpath('media.zip'))
        bucket = "https://mindsdb-web-builds.s3.amazonaws.com/"

        gui_version = gui_version_lv.vstring

        resources = [
            {
                'url': bucket + 'css-V' + gui_version + '.zip',
                'path': css_zip_path
            }, {
                'url': bucket + 'js-V' + gui_version + '.zip',
                'path': js_zip_path
            }, {
                'url': bucket + 'indexV' + gui_version + '.html',
                'path': str(static_path.joinpath('index.html'))
            }, {
                'url': bucket + 'favicon.ico',
                'path': str(static_path.joinpath('favicon.ico'))
            }, {
                'url': bucket + 'media.zip',
                'path': media_zip_path
            }
        ]

        def get_resources(resource):
            try:
                response = requests.get(resource['url'])
                if response.status_code != requests.status_codes.codes.ok:
                    return Exception(f"Error {response.status_code} GET {resource['url']}")
                open(resource['path'], 'wb').write(response.content)
            except Exception as e:
                return e
            return None

        for r in resources:
            get_resources(r)

        '''
        # to make downloading faster download each resource in a separate thread
        with concurrent.futures.ThreadPoolExecutor(max_workers=5) as executor:
            future_to_url = {executor.submit(get_resources, r): r for r in resources}
            for future in concurrent.futures.as_completed(future_to_url):
                res = future.result()
                if res is not None:
                    raise res
        '''

    except Exception as e:
        log.error(f'Error during downloading files from s3: {e}')
        return False

    static_folder = static_path.joinpath('static')
    static_folder.mkdir(parents=True, exist_ok=True)

    # unzip process
    for zip_path, dir_name in [[js_zip_path, 'js'], [css_zip_path, 'css']]:
        temp_dir = static_path.joinpath(f'temp_{dir_name}')
        temp_dir.mkdir(mode=0o777, exist_ok=True, parents=True)
        ZipFile(zip_path).extractall(temp_dir)
        files_path = static_path.joinpath('static', dir_name)
        if temp_dir.joinpath('build', 'static', dir_name).is_dir():
            shutil.move(temp_dir.joinpath('build', 'static', dir_name), files_path)
            shutil.rmtree(temp_dir)
        else:
            shutil.move(temp_dir, files_path)

    ZipFile(media_zip_path).extractall(static_folder)

    os.remove(js_zip_path)
    os.remove(css_zip_path)
    os.remove(media_zip_path)

    with open(version_txt_path, 'wt') as f:
        f.write(gui_version_lv.vstring)

    log.info(f'GUI version updated to {gui_version_lv.vstring}')
    return True


def initialize_flask(config, init_static_thread):
    # Apparently there's a bug that causes the static path not to work if it's '/' -- https://github.com/pallets/flask/issues/3134, I think '' should achieve the same thing (???)
    app = Flask(
        __name__,
        static_url_path='/static',
        static_folder=os.path.join(config.paths['static'], 'static/')
    )

    app.config['SEND_FILE_MAX_AGE_DEFAULT'] = 60
    app.config['SWAGGER_HOST'] = 'http://localhost:8000/mindsdb'
    authorizations = {
        'apikey': {
            'type': 'apiKey',
            'in': 'query',
            'name': 'apikey'
        }
    }

    api = Swagger_Api(
        app,
        authorizations=authorizations,
        security=['apikey'],
        url_prefix=':8000',
        prefix='/api',
        doc='/doc/'
    )

    port = config['api']['http']['port']
    host = config['api']['http']['host']

    # NOTE rewrite it, that hotfix to see GUI link
    log = logging.getLogger('mindsdb.http')
<<<<<<< HEAD
    url = f'http://{host}:{port}/'
    log.error(f' - GUI will be available at {url}')
=======
    if host in ('', '0.0.0.0'):
        url = f'http://127.0.0.1:{port}/'
    else:
        url = f'http://{host}:{port}/'
    log.error(f' - GUI available at {url}')
>>>>>>> 3b0c2711

    pid = os.getpid()
    x = threading.Thread(target=_open_webbrowser, args=(url, pid, port, init_static_thread, config.paths['static']), daemon=True)
    x.start()

    return app, api


def initialize_interfaces(app):
    app.default_store = DataStore()
    app.mindsdb_native = NativeInterface()
    app.custom_models = CustomModels()
    app.dbw = DatabaseWrapper()
    config = Config()
    app.config_obj = config


def _open_webbrowser(url: str, pid: int, port: int, init_static_thread, static_folder):
    """Open webbrowser with url when http service is started.

    If some error then do nothing.
    """
    init_static_thread.join()
    inject_telemetry_to_static(static_folder)
    logger = logging.getLogger('mindsdb.http')
    try:
        is_http_active = wait_func_is_true(func=is_pid_listen_port, timeout=10,
                                           pid=pid, port=port)
        if is_http_active:
            webbrowser.open(url)
    except Exception as e:
        logger.error(f'Failed to open {url} in webbrowser with exception {e}')
        logger.error(traceback.format_exc())<|MERGE_RESOLUTION|>--- conflicted
+++ resolved
@@ -227,16 +227,11 @@
 
     # NOTE rewrite it, that hotfix to see GUI link
     log = logging.getLogger('mindsdb.http')
-<<<<<<< HEAD
-    url = f'http://{host}:{port}/'
-    log.error(f' - GUI will be available at {url}')
-=======
     if host in ('', '0.0.0.0'):
         url = f'http://127.0.0.1:{port}/'
     else:
         url = f'http://{host}:{port}/'
     log.error(f' - GUI available at {url}')
->>>>>>> 3b0c2711
 
     pid = os.getpid()
     x = threading.Thread(target=_open_webbrowser, args=(url, pid, port, init_static_thread, config.paths['static']), daemon=True)
