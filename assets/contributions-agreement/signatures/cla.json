--- conflicted
+++ resolved
@@ -2839,8 +2839,6 @@
       "created_at": "2023-03-31T12:43:03Z",
       "repoId": 143328315,
       "pullRequestNo": 5331
-<<<<<<< HEAD
-=======
     },
     {
       "name": "HighnessAtharva",
@@ -2865,7 +2863,6 @@
       "created_at": "2023-03-31T14:11:19Z",
       "repoId": 143328315,
       "pullRequestNo": 5326
->>>>>>> c40fa83c
     }
   ]
 }