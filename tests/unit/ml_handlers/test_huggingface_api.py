--- conflicted
+++ resolved
@@ -1,9 +1,3 @@
-<<<<<<< HEAD
-import time
-
-import unittest
-=======
->>>>>>> d753de41
 from unittest.mock import patch
 import pandas as pd
 
@@ -50,19 +44,4 @@
             """
         )
 
-        assert "positive" in result_df["sentiment"].iloc[0].lower()
-
-        result_df = self.run_sql(
-            """
-            SELECT hf.sentiment
-            FROM pg.df as df
-            JOIN proj.test_hfapi_text_classification as hf;
-        """
-        )
-
-        assert "positive" in result_df["sentiment"].iloc[0].lower()
-        assert "negative" in result_df["sentiment"].iloc[1].lower()
-
-
-if __name__ == '__main__':
-    unittest.main()+        assert "positive" in result_df["sentiment"].iloc[0].lower()